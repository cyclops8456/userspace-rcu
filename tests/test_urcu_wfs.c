--- conflicted
+++ resolved
@@ -39,7 +39,6 @@
 
 #include <urcu/arch.h>
 #include <urcu/tls-compat.h>
-#include <urcu/uatomic.h>
 
 #ifdef __linux__
 #include <syscall.h>
@@ -66,21 +65,10 @@
 #ifndef DYNAMIC_LINK_TEST
 #define _LGPL_SOURCE
 #endif
+#include <urcu.h>
 #include <urcu/wfstack.h>
 
-/*
- * External synchronization used.
- */
-enum test_sync {
-	TEST_SYNC_NONE = 0,
-	TEST_SYNC_MUTEX,
-};
-
-static enum test_sync test_sync;
-
-static int test_force_sync;
-
-static volatile int test_go, test_stop_enqueue, test_stop_dequeue;
+static volatile int test_go, test_stop;
 
 static unsigned long rduration;
 
@@ -89,21 +77,18 @@
 /* read-side C.S. duration, in loops */
 static unsigned long wdelay;
 
-static inline void loop_sleep(unsigned long loops)
-{
-	while (loops-- != 0)
+static inline void loop_sleep(unsigned long l)
+{
+	while(l-- != 0)
 		caa_cpu_relax();
 }
 
 static int verbose_mode;
-
-static int test_pop, test_pop_all, test_wait_empty;
-static int test_enqueue_stopped;
 
 #define printf_verbose(fmt, args...)		\
 	do {					\
 		if (verbose_mode)		\
-			printf(fmt, ## args);	\
+			printf(fmt, args);	\
 	} while (0)
 
 static unsigned int cpu_affinities[NR_CPUS];
@@ -120,10 +105,9 @@
 
 static void set_affinity(void)
 {
-#if HAVE_SCHED_SETAFFINITY
 	cpu_set_t mask;
-	int cpu, ret;
-#endif /* HAVE_SCHED_SETAFFINITY */
+	int cpu;
+	int ret;
 
 	if (!use_affinity)
 		return;
@@ -156,12 +140,12 @@
  */
 static int test_duration_dequeue(void)
 {
-	return !test_stop_dequeue;
+	return !test_stop;
 }
 
 static int test_duration_enqueue(void)
 {
-	return !test_stop_enqueue;
+	return !test_stop;
 }
 
 static DEFINE_URCU_TLS(unsigned long long, nr_dequeues);
@@ -169,18 +153,15 @@
 
 static DEFINE_URCU_TLS(unsigned long long, nr_successful_dequeues);
 static DEFINE_URCU_TLS(unsigned long long, nr_successful_enqueues);
-static DEFINE_URCU_TLS(unsigned long long, nr_empty_dest_enqueues);
-static DEFINE_URCU_TLS(unsigned long long, nr_pop_all);
 
 static unsigned int nr_enqueuers;
 static unsigned int nr_dequeuers;
 
 static struct cds_wfs_stack s;
 
-static void *thr_enqueuer(void *_count)
+void *thr_enqueuer(void *_count)
 {
 	unsigned long long *count = _count;
-	bool was_nonempty;
 
 	printf_verbose("thread_begin %s, thread id : %lx, tid %lu\n",
 			"enqueuer", (unsigned long) pthread_self(),
@@ -198,10 +179,8 @@
 		if (!node)
 			goto fail;
 		cds_wfs_node_init(node);
-		was_nonempty = cds_wfs_push(&s, node);
+		cds_wfs_push(&s, node);
 		URCU_TLS(nr_successful_enqueues)++;
-		if (!was_nonempty)
-			URCU_TLS(nr_empty_dest_enqueues)++;
 
 		if (caa_unlikely(wdelay))
 			loop_sleep(wdelay);
@@ -211,74 +190,20 @@
 			break;
 	}
 
-	uatomic_inc(&test_enqueue_stopped);
 	count[0] = URCU_TLS(nr_enqueues);
 	count[1] = URCU_TLS(nr_successful_enqueues);
-	count[2] = URCU_TLS(nr_empty_dest_enqueues);
 	printf_verbose("enqueuer thread_end, thread id : %lx, tid %lu, "
-<<<<<<< HEAD
-		       "enqueues %llu successful_enqueues %llu, "
-		       "empty_dest_enqueues %llu\n",
-		       pthread_self(),
-			(unsigned long) gettid(),
-		       URCU_TLS(nr_enqueues),
-		       URCU_TLS(nr_successful_enqueues),
-		       URCU_TLS(nr_empty_dest_enqueues));
-=======
 		       "enqueues %llu successful_enqueues %llu\n",
 		       pthread_self(),
 			(unsigned long) gettid(),
 		       URCU_TLS(nr_enqueues), URCU_TLS(nr_successful_enqueues));
->>>>>>> da9bed25
 	return ((void*)1);
 
 }
 
-static void do_test_pop(enum test_sync sync)
-{
-	struct cds_wfs_node *node;
-
-	if (sync == TEST_SYNC_MUTEX)
-		cds_wfs_pop_lock(&s);
-	node = __cds_wfs_pop_blocking(&s);
-	if (sync == TEST_SYNC_MUTEX)
-		cds_wfs_pop_unlock(&s);
-
-	if (node) {
-		free(node);
-		URCU_TLS(nr_successful_dequeues)++;
-	}
-	URCU_TLS(nr_dequeues)++;
-}
-
-static void do_test_pop_all(enum test_sync sync)
-{
-	struct cds_wfs_head *head;
-	struct cds_wfs_node *node, *n;
-
-	if (sync == TEST_SYNC_MUTEX)
-		cds_wfs_pop_lock(&s);
-	head = __cds_wfs_pop_all(&s);
-	if (sync == TEST_SYNC_MUTEX)
-		cds_wfs_pop_unlock(&s);
-
-	/* Check if empty */
-	if (cds_wfs_first(head) == NULL)
-		return;
-
-	URCU_TLS(nr_pop_all)++;
-
-	cds_wfs_for_each_blocking_safe(head, node, n) {
-		free(node);
-		URCU_TLS(nr_successful_dequeues)++;
-		URCU_TLS(nr_dequeues)++;
-	}
-}
-
-static void *thr_dequeuer(void *_count)
+void *thr_dequeuer(void *_count)
 {
 	unsigned long long *count = _count;
-	unsigned int counter;
 
 	printf_verbose("thread_begin %s, thread id : %lx, tid %lu\n",
 			"dequeuer", (unsigned long) pthread_self(),
@@ -291,22 +216,15 @@
 	}
 	cmm_smp_mb();
 
-	assert(test_pop || test_pop_all);
-
 	for (;;) {
-		if (test_pop && test_pop_all) {
-			if (counter & 1)
-				do_test_pop(test_sync);
-			else
-				do_test_pop_all(test_sync);
-			counter++;
-		} else {
-			if (test_pop)
-				do_test_pop(test_sync);
-			else
-				do_test_pop_all(test_sync);
+		struct cds_wfs_node *node = cds_wfs_pop_blocking(&s);
+
+		if (node) {
+			free(node);
+			URCU_TLS(nr_successful_dequeues)++;
 		}
 
+		URCU_TLS(nr_dequeues)++;
 		if (caa_unlikely(!test_duration_dequeue()))
 			break;
 		if (caa_unlikely(rduration))
@@ -314,26 +232,16 @@
 	}
 
 	printf_verbose("dequeuer thread_end, thread id : %lx, tid %lu, "
-<<<<<<< HEAD
-		       "dequeues %llu, successful_dequeues %llu "
-		       "pop_all %llu\n",
-		       pthread_self(),
-			(unsigned long) gettid(),
-		       URCU_TLS(nr_dequeues), URCU_TLS(nr_successful_dequeues),
-		       URCU_TLS(nr_pop_all));
-=======
 		       "dequeues %llu, successful_dequeues %llu\n",
 		       pthread_self(),
 			(unsigned long) gettid(),
 		       URCU_TLS(nr_dequeues), URCU_TLS(nr_successful_dequeues));
->>>>>>> da9bed25
 	count[0] = URCU_TLS(nr_dequeues);
 	count[1] = URCU_TLS(nr_successful_dequeues);
-	count[2] = URCU_TLS(nr_pop_all);
 	return ((void*)2);
 }
 
-static void test_end(struct cds_wfs_stack *s, unsigned long long *nr_dequeues)
+void test_end(struct cds_wfs_stack *s, unsigned long long *nr_dequeues)
 {
 	struct cds_wfs_node *node;
 
@@ -346,19 +254,13 @@
 	} while (node);
 }
 
-static void show_usage(int argc, char **argv)
+void show_usage(int argc, char **argv)
 {
 	printf("Usage : %s nr_dequeuers nr_enqueuers duration (s)", argv[0]);
 	printf(" [-d delay] (enqueuer period (in loops))");
 	printf(" [-c duration] (dequeuer period (in loops))");
 	printf(" [-v] (verbose output)");
 	printf(" [-a cpu#] [-a cpu#]... (affinity)");
-	printf(" [-p] (test pop)");
-	printf(" [-P] (test pop_all, enabled by default)");
-	printf(" [-M] (use mutex external synchronization)");
-	printf("      Note: default: no external synchronization used.");
-	printf(" [-f] (force user-provided synchronization)");
-	printf(" [-w] Wait for dequeuer to empty stack");
 	printf("\n");
 }
 
@@ -370,11 +272,9 @@
 	unsigned long long *count_enqueuer, *count_dequeuer;
 	unsigned long long tot_enqueues = 0, tot_dequeues = 0;
 	unsigned long long tot_successful_enqueues = 0,
-			   tot_successful_dequeues = 0,
-			   tot_empty_dest_enqueues = 0,
-			   tot_pop_all = 0;
+			   tot_successful_dequeues = 0;
 	unsigned long long end_dequeues = 0;
-	int i, a, retval = 0;
+	int i, a;
 
 	if (argc < 4) {
 		show_usage(argc, argv);
@@ -430,52 +330,12 @@
 		case 'v':
 			verbose_mode = 1;
 			break;
-		case 'p':
-			test_pop = 1;
-			break;
-		case 'P':
-			test_pop_all = 1;
-			break;
-		case 'M':
-			test_sync = TEST_SYNC_MUTEX;
-			break;
-		case 'w':
-			test_wait_empty = 1;
-			break;
-		case 'f':
-			test_force_sync = 1;
-			break;
-		}
-	}
-
-	/* activate pop_all test by default */
-	if (!test_pop && !test_pop_all)
-		test_pop_all = 1;
-
-	if (test_sync == TEST_SYNC_NONE && nr_dequeuers > 1 && test_pop) {
-		if (test_force_sync) {
-			fprintf(stderr, "[WARNING] Using pop concurrently "
-				"with other pop or pop_all without external "
-				"synchronization. Expect run-time failure.\n");
-		} else {
-			printf("Enforcing mutex synchronization\n");
-			test_sync = TEST_SYNC_MUTEX;
 		}
 	}
 
 	printf_verbose("running test for %lu seconds, %u enqueuers, "
 		       "%u dequeuers.\n",
 		       duration, nr_enqueuers, nr_dequeuers);
-	if (test_pop)
-		printf_verbose("pop test activated.\n");
-	if (test_pop_all)
-		printf_verbose("pop_all test activated.\n");
-	if (test_sync == TEST_SYNC_MUTEX)
-		printf_verbose("External sync: mutex.\n");
-	else
-		printf_verbose("External sync: none.\n");
-	if (test_wait_empty)
-		printf_verbose("Wait for dequeuers to empty stack.\n");
 	printf_verbose("Writer delay : %lu loops.\n", rduration);
 	printf_verbose("Reader duration : %lu loops.\n", wdelay);
 	printf_verbose("thread %-6s, thread id : %lx, tid %lu\n",
@@ -484,21 +344,21 @@
 
 	tid_enqueuer = malloc(sizeof(*tid_enqueuer) * nr_enqueuers);
 	tid_dequeuer = malloc(sizeof(*tid_dequeuer) * nr_dequeuers);
-	count_enqueuer = malloc(3 * sizeof(*count_enqueuer) * nr_enqueuers);
-	count_dequeuer = malloc(3 * sizeof(*count_dequeuer) * nr_dequeuers);
+	count_enqueuer = malloc(2 * sizeof(*count_enqueuer) * nr_enqueuers);
+	count_dequeuer = malloc(2 * sizeof(*count_dequeuer) * nr_dequeuers);
 	cds_wfs_init(&s);
 
 	next_aff = 0;
 
 	for (i = 0; i < nr_enqueuers; i++) {
 		err = pthread_create(&tid_enqueuer[i], NULL, thr_enqueuer,
-				     &count_enqueuer[3 * i]);
+				     &count_enqueuer[2 * i]);
 		if (err != 0)
 			exit(1);
 	}
 	for (i = 0; i < nr_dequeuers; i++) {
 		err = pthread_create(&tid_dequeuer[i], NULL, thr_dequeuer,
-				     &count_dequeuer[3 * i]);
+				     &count_dequeuer[2 * i]);
 		if (err != 0)
 			exit(1);
 	}
@@ -513,34 +373,21 @@
 			write (1, ".", 1);
 	}
 
-	test_stop_enqueue = 1;
-
-	if (test_wait_empty) {
-		while (nr_enqueuers != uatomic_read(&test_enqueue_stopped)) {
-			sleep(1);
-		}
-		while (!cds_wfs_empty(&s)) {
-			sleep(1);
-		}
-	}
-
-	test_stop_dequeue = 1;
+	test_stop = 1;
 
 	for (i = 0; i < nr_enqueuers; i++) {
 		err = pthread_join(tid_enqueuer[i], &tret);
 		if (err != 0)
 			exit(1);
-		tot_enqueues += count_enqueuer[3 * i];
-		tot_successful_enqueues += count_enqueuer[3 * i + 1];
-		tot_empty_dest_enqueues += count_enqueuer[3 * i + 2];
+		tot_enqueues += count_enqueuer[2 * i];
+		tot_successful_enqueues += count_enqueuer[2 * i + 1];
 	}
 	for (i = 0; i < nr_dequeuers; i++) {
 		err = pthread_join(tid_dequeuer[i], &tret);
 		if (err != 0)
 			exit(1);
-		tot_dequeues += count_dequeuer[3 * i];
-		tot_successful_dequeues += count_dequeuer[3 * i + 1];
-		tot_pop_all += count_dequeuer[3 * i + 2];
+		tot_dequeues += count_dequeuer[2 * i];
+		tot_successful_dequeues += count_dequeuer[2 * i + 1];
 	}
 	
 	test_end(&s, &end_dequeues);
@@ -548,48 +395,27 @@
 	printf_verbose("total number of enqueues : %llu, dequeues %llu\n",
 		       tot_enqueues, tot_dequeues);
 	printf_verbose("total number of successful enqueues : %llu, "
-		       "enqueues to empty dest : %llu, "
-		       "successful dequeues %llu, "
-		       "pop_all : %llu\n",
-		       tot_successful_enqueues,
-		       tot_empty_dest_enqueues,
-		       tot_successful_dequeues,
-		       tot_pop_all);
+		       "successful dequeues %llu\n",
+		       tot_successful_enqueues, tot_successful_dequeues);
 	printf("SUMMARY %-25s testdur %4lu nr_enqueuers %3u wdelay %6lu "
 		"nr_dequeuers %3u "
 		"rdur %6lu nr_enqueues %12llu nr_dequeues %12llu "
-		"successful enqueues %12llu enqueues to empty dest %12llu "
-		"successful dequeues %12llu pop_all %12llu "
+		"successful enqueues %12llu successful dequeues %12llu "
 		"end_dequeues %llu nr_ops %12llu\n",
 		argv[0], duration, nr_enqueuers, wdelay,
 		nr_dequeuers, rduration, tot_enqueues, tot_dequeues,
 		tot_successful_enqueues,
-		tot_empty_dest_enqueues,
-		tot_successful_dequeues, tot_pop_all, end_dequeues,
+		tot_successful_dequeues, end_dequeues,
 		tot_enqueues + tot_dequeues);
-	if (tot_successful_enqueues != tot_successful_dequeues + end_dequeues) {
+	if (tot_successful_enqueues != tot_successful_dequeues + end_dequeues)
 		printf("WARNING! Discrepancy between nr succ. enqueues %llu vs "
 		       "succ. dequeues + end dequeues %llu.\n",
 		       tot_successful_enqueues,
 		       tot_successful_dequeues + end_dequeues);
-		retval = 1;
-	}
-	/*
-	 * If only using pop_all to dequeue, the enqueuer should see
-	 * exactly as many empty queues than the number of non-empty
-	 * stacks dequeued.
-	 */
-	if (test_wait_empty && test_pop_all && !test_pop
-			&& tot_empty_dest_enqueues != tot_pop_all) {
-		printf("WARNING! Discrepancy between empty enqueue (%llu) and "
-			"number of non-empty pop_all (%llu)\n",
-			tot_empty_dest_enqueues,
-			tot_pop_all);
-		retval = 1;
-	}
+
 	free(count_enqueuer);
 	free(count_dequeuer);
 	free(tid_enqueuer);
 	free(tid_dequeuer);
-	return retval;
+	return 0;
 }