#ifndef _URCU_QSBR_STATIC_H
#define _URCU_QSBR_STATIC_H

/*
 * urcu-qsbr-static.h
 *
 * Userspace RCU QSBR header.
 *
 * TO BE INCLUDED ONLY IN CODE THAT IS TO BE RECOMPILED ON EACH LIBURCU
 * RELEASE. See urcu.h for linking dynamically with the userspace rcu library.
 *
 * Copyright (c) 2009 Mathieu Desnoyers <mathieu.desnoyers@efficios.com>
 * Copyright (c) 2009 Paul E. McKenney, IBM Corporation.
 *
 * This library is free software; you can redistribute it and/or
 * modify it under the terms of the GNU Lesser General Public
 * License as published by the Free Software Foundation; either
 * version 2.1 of the License, or (at your option) any later version.
 *
 * This library is distributed in the hope that it will be useful,
 * but WITHOUT ANY WARRANTY; without even the implied warranty of
 * MERCHANTABILITY or FITNESS FOR A PARTICULAR PURPOSE.  See the GNU
 * Lesser General Public License for more details.
 *
 * You should have received a copy of the GNU Lesser General Public
 * License along with this library; if not, write to the Free Software
 * Foundation, Inc., 51 Franklin Street, Fifth Floor, Boston, MA 02110-1301 USA
 *
 * IBM's contributions to this file may be relicensed under LGPLv2 or later.
 */

#include <stdlib.h>
#include <pthread.h>
#include <assert.h>
#include <limits.h>
#include <unistd.h>
#include <stdint.h>

#include <urcu/compiler.h>
#include <urcu/arch.h>
#include <urcu/system.h>
#include <urcu/uatomic.h>
#include <urcu/list.h>
#include <urcu/futex.h>
#include <urcu/tls-compat.h>

#ifdef __cplusplus
extern "C" {
#endif 

/*
 * This code section can only be included in LGPL 2.1 compatible source code.
 * See below for the function call wrappers which can be used in code meant to
 * be only linked with the Userspace RCU library. This comes with a small
 * performance degradation on the read-side due to the added function calls.
 * This is required to permit relinking with newer versions of the library.
 */

#ifdef DEBUG_RCU
#define rcu_assert(args...)	assert(args)
#else
#define rcu_assert(args...)
#endif

enum rcu_state {
	RCU_READER_ACTIVE_CURRENT,
	RCU_READER_ACTIVE_OLD,
	RCU_READER_INACTIVE,
};

#ifdef DEBUG_YIELD
#include <sched.h>
#include <time.h>
#include <pthread.h>
#include <unistd.h>

#define RCU_YIELD_READ 	(1 << 0)
#define RCU_YIELD_WRITE	(1 << 1)

/* maximum sleep delay, in us */
#define MAX_SLEEP 50

extern unsigned int rcu_yield_active;
extern DECLARE_URCU_TLS(unsigned int, rcu_rand_yield);

static inline void rcu_debug_yield_read(void)
{
	if (rcu_yield_active & RCU_YIELD_READ)
		if (rand_r(&URCU_TLS(rcu_rand_yield)) & 0x1)
			usleep(rand_r(&URCU_TLS(rcu_rand_yield)) % MAX_SLEEP);
}

static inline void rcu_debug_yield_write(void)
{
	if (rcu_yield_active & RCU_YIELD_WRITE)
		if (rand_r(&URCU_TLS(rcu_rand_yield)) & 0x1)
			usleep(rand_r(&URCU_TLS(rcu_rand_yield)) % MAX_SLEEP);
}

static inline void rcu_debug_yield_init(void)
{
<<<<<<< HEAD
	URCU_TLS(rcu_rand_yield) = time(NULL) ^ (unsigned long) pthread_self();
=======
	URCU_TLS(rand_yield) = time(NULL) ^ (unsigned long) pthread_self();
>>>>>>> da9bed25
}
#else
static inline void rcu_debug_yield_read(void)
{
}

static inline void rcu_debug_yield_write(void)
{
}

static inline void rcu_debug_yield_init(void)
{

}
#endif

#define RCU_GP_ONLINE		(1UL << 0)
#define RCU_GP_CTR		(1UL << 1)

/*
 * Global quiescent period counter with low-order bits unused.
 * Using a int rather than a char to eliminate false register dependencies
 * causing stalls on some architectures.
 */
extern unsigned long rcu_gp_ctr;

struct rcu_reader {
	/* Data used by both reader and synchronize_rcu() */
	unsigned long ctr;
	/* Data used for registry */
	struct cds_list_head node __attribute__((aligned(CAA_CACHE_LINE_SIZE)));
	int waiting;
	pthread_t tid;
};

extern DECLARE_URCU_TLS(struct rcu_reader, rcu_reader);

extern int32_t rcu_gp_futex;

/*
 * Wake-up waiting synchronize_rcu(). Called from many concurrent threads.
 */
static inline void wake_up_gp(void)
{
	if (caa_unlikely(_CMM_LOAD_SHARED(URCU_TLS(rcu_reader).waiting))) {
		_CMM_STORE_SHARED(URCU_TLS(rcu_reader).waiting, 0);
		cmm_smp_mb();
		if (uatomic_read(&rcu_gp_futex) != -1)
			return;
		uatomic_set(&rcu_gp_futex, 0);
		futex_noasync(&rcu_gp_futex, FUTEX_WAKE, 1,
		      NULL, NULL, 0);
	}
}

static inline enum rcu_state rcu_reader_state(unsigned long *ctr)
{
	unsigned long v;

	v = CMM_LOAD_SHARED(*ctr);
	if (!v)
		return RCU_READER_INACTIVE;
	if (v == rcu_gp_ctr)
		return RCU_READER_ACTIVE_CURRENT;
	return RCU_READER_ACTIVE_OLD;
}

/*
 * Enter an RCU read-side critical section.
 *
 * This function is less than 10 lines long.  The intent is that this
 * function meets the 10-line criterion for LGPL, allowing this function
 * to be invoked directly from non-LGPL code.
 */
static inline void _rcu_read_lock(void)
{
	rcu_assert(URCU_TLS(rcu_reader).ctr);
}

/*
 * Exit an RCU read-side critical section.
 *
 * This function is less than 10 lines long.  The intent is that this
 * function meets the 10-line criterion for LGPL, allowing this function
 * to be invoked directly from non-LGPL code.
 */
static inline void _rcu_read_unlock(void)
{
}

/*
 * This is a helper function for _rcu_quiescent_state().
 * The first cmm_smp_mb() ensures memory accesses in the prior read-side
 * critical sections are not reordered with store to
 * URCU_TLS(rcu_reader).ctr, and ensures that mutexes held within an
 * offline section that would happen to end with this
 * rcu_quiescent_state() call are not reordered with
 * store to URCU_TLS(rcu_reader).ctr.
 */
static inline void _rcu_quiescent_state_update_and_wakeup(unsigned long gp_ctr)
{
	cmm_smp_mb();
	_CMM_STORE_SHARED(URCU_TLS(rcu_reader).ctr, gp_ctr);
	cmm_smp_mb();	/* write URCU_TLS(rcu_reader).ctr before read futex */
	wake_up_gp();
	cmm_smp_mb();
}

/*
 * Inform RCU of a quiescent state.
 *
 * This function is less than 10 lines long.  The intent is that this
 * function meets the 10-line criterion for LGPL, allowing this function
 * to be invoked directly from non-LGPL code.
 *
 * We skip the memory barriers and gp store if our local ctr already
 * matches the global rcu_gp_ctr value: this is OK because a prior
 * _rcu_quiescent_state() or _rcu_thread_online() already updated it
 * within our thread, so we have no quiescent state to report.
 */
static inline void _rcu_quiescent_state(void)
{
	unsigned long gp_ctr;

	if ((gp_ctr = CMM_LOAD_SHARED(rcu_gp_ctr)) == URCU_TLS(rcu_reader).ctr)
		return;
	_rcu_quiescent_state_update_and_wakeup(gp_ctr);
}

/*
 * Take a thread offline, prohibiting it from entering further RCU
 * read-side critical sections.
 *
 * This function is less than 10 lines long.  The intent is that this
 * function meets the 10-line criterion for LGPL, allowing this function
 * to be invoked directly from non-LGPL code.
 */
static inline void _rcu_thread_offline(void)
{
	cmm_smp_mb();
	CMM_STORE_SHARED(URCU_TLS(rcu_reader).ctr, 0);
	cmm_smp_mb();	/* write URCU_TLS(rcu_reader).ctr before read futex */
	wake_up_gp();
	cmm_barrier();	/* Ensure the compiler does not reorder us with mutex */
}

/*
 * Bring a thread online, allowing it to once again enter RCU
 * read-side critical sections.
 *
 * This function is less than 10 lines long.  The intent is that this
 * function meets the 10-line criterion for LGPL, allowing this function
 * to be invoked directly from non-LGPL code.
 */
static inline void _rcu_thread_online(void)
{
	cmm_barrier();	/* Ensure the compiler does not reorder us with mutex */
	_CMM_STORE_SHARED(URCU_TLS(rcu_reader).ctr, CMM_LOAD_SHARED(rcu_gp_ctr));
	cmm_smp_mb();
}

#ifdef __cplusplus 
}
#endif

#endif /* _URCU_QSBR_STATIC_H */<|MERGE_RESOLUTION|>--- conflicted
+++ resolved
@@ -62,59 +62,49 @@
 #define rcu_assert(args...)
 #endif
 
-enum rcu_state {
-	RCU_READER_ACTIVE_CURRENT,
-	RCU_READER_ACTIVE_OLD,
-	RCU_READER_INACTIVE,
-};
-
 #ifdef DEBUG_YIELD
 #include <sched.h>
 #include <time.h>
 #include <pthread.h>
 #include <unistd.h>
 
-#define RCU_YIELD_READ 	(1 << 0)
-#define RCU_YIELD_WRITE	(1 << 1)
+#define YIELD_READ 	(1 << 0)
+#define YIELD_WRITE	(1 << 1)
 
 /* maximum sleep delay, in us */
 #define MAX_SLEEP 50
 
-extern unsigned int rcu_yield_active;
-extern DECLARE_URCU_TLS(unsigned int, rcu_rand_yield);
-
-static inline void rcu_debug_yield_read(void)
-{
-	if (rcu_yield_active & RCU_YIELD_READ)
-		if (rand_r(&URCU_TLS(rcu_rand_yield)) & 0x1)
-			usleep(rand_r(&URCU_TLS(rcu_rand_yield)) % MAX_SLEEP);
-}
-
-static inline void rcu_debug_yield_write(void)
-{
-	if (rcu_yield_active & RCU_YIELD_WRITE)
-		if (rand_r(&URCU_TLS(rcu_rand_yield)) & 0x1)
-			usleep(rand_r(&URCU_TLS(rcu_rand_yield)) % MAX_SLEEP);
-}
-
-static inline void rcu_debug_yield_init(void)
-{
-<<<<<<< HEAD
-	URCU_TLS(rcu_rand_yield) = time(NULL) ^ (unsigned long) pthread_self();
-=======
+extern unsigned int yield_active;
+extern DECLARE_URCU_TLS(unsigned int, rand_yield);
+
+static inline void debug_yield_read(void)
+{
+	if (yield_active & YIELD_READ)
+		if (rand_r(&URCU_TLS(rand_yield)) & 0x1)
+			usleep(rand_r(&URCU_TLS(rand_yield)) % MAX_SLEEP);
+}
+
+static inline void debug_yield_write(void)
+{
+	if (yield_active & YIELD_WRITE)
+		if (rand_r(&URCU_TLS(rand_yield)) & 0x1)
+			usleep(rand_r(&URCU_TLS(rand_yield)) % MAX_SLEEP);
+}
+
+static inline void debug_yield_init(void)
+{
 	URCU_TLS(rand_yield) = time(NULL) ^ (unsigned long) pthread_self();
->>>>>>> da9bed25
 }
 #else
-static inline void rcu_debug_yield_read(void)
-{
-}
-
-static inline void rcu_debug_yield_write(void)
-{
-}
-
-static inline void rcu_debug_yield_init(void)
+static inline void debug_yield_read(void)
+{
+}
+
+static inline void debug_yield_write(void)
+{
+}
+
+static inline void debug_yield_init(void)
 {
 
 }
@@ -141,7 +131,7 @@
 
 extern DECLARE_URCU_TLS(struct rcu_reader, rcu_reader);
 
-extern int32_t rcu_gp_futex;
+extern int32_t gp_futex;
 
 /*
  * Wake-up waiting synchronize_rcu(). Called from many concurrent threads.
@@ -151,24 +141,20 @@
 	if (caa_unlikely(_CMM_LOAD_SHARED(URCU_TLS(rcu_reader).waiting))) {
 		_CMM_STORE_SHARED(URCU_TLS(rcu_reader).waiting, 0);
 		cmm_smp_mb();
-		if (uatomic_read(&rcu_gp_futex) != -1)
+		if (uatomic_read(&gp_futex) != -1)
 			return;
-		uatomic_set(&rcu_gp_futex, 0);
-		futex_noasync(&rcu_gp_futex, FUTEX_WAKE, 1,
+		uatomic_set(&gp_futex, 0);
+		futex_noasync(&gp_futex, FUTEX_WAKE, 1,
 		      NULL, NULL, 0);
 	}
 }
 
-static inline enum rcu_state rcu_reader_state(unsigned long *ctr)
+static inline int rcu_gp_ongoing(unsigned long *ctr)
 {
 	unsigned long v;
 
 	v = CMM_LOAD_SHARED(*ctr);
-	if (!v)
-		return RCU_READER_INACTIVE;
-	if (v == rcu_gp_ctr)
-		return RCU_READER_ACTIVE_CURRENT;
-	return RCU_READER_ACTIVE_OLD;
+	return v && (v != rcu_gp_ctr);
 }
 
 /*
@@ -195,42 +181,19 @@
 }
 
 /*
- * This is a helper function for _rcu_quiescent_state().
- * The first cmm_smp_mb() ensures memory accesses in the prior read-side
- * critical sections are not reordered with store to
- * URCU_TLS(rcu_reader).ctr, and ensures that mutexes held within an
- * offline section that would happen to end with this
- * rcu_quiescent_state() call are not reordered with
- * store to URCU_TLS(rcu_reader).ctr.
- */
-static inline void _rcu_quiescent_state_update_and_wakeup(unsigned long gp_ctr)
-{
-	cmm_smp_mb();
-	_CMM_STORE_SHARED(URCU_TLS(rcu_reader).ctr, gp_ctr);
+ * Inform RCU of a quiescent state.
+ *
+ * This function is less than 10 lines long.  The intent is that this
+ * function meets the 10-line criterion for LGPL, allowing this function
+ * to be invoked directly from non-LGPL code.
+ */
+static inline void _rcu_quiescent_state(void)
+{
+	cmm_smp_mb();
+	_CMM_STORE_SHARED(URCU_TLS(rcu_reader).ctr, _CMM_LOAD_SHARED(rcu_gp_ctr));
 	cmm_smp_mb();	/* write URCU_TLS(rcu_reader).ctr before read futex */
 	wake_up_gp();
 	cmm_smp_mb();
-}
-
-/*
- * Inform RCU of a quiescent state.
- *
- * This function is less than 10 lines long.  The intent is that this
- * function meets the 10-line criterion for LGPL, allowing this function
- * to be invoked directly from non-LGPL code.
- *
- * We skip the memory barriers and gp store if our local ctr already
- * matches the global rcu_gp_ctr value: this is OK because a prior
- * _rcu_quiescent_state() or _rcu_thread_online() already updated it
- * within our thread, so we have no quiescent state to report.
- */
-static inline void _rcu_quiescent_state(void)
-{
-	unsigned long gp_ctr;
-
-	if ((gp_ctr = CMM_LOAD_SHARED(rcu_gp_ctr)) == URCU_TLS(rcu_reader).ctr)
-		return;
-	_rcu_quiescent_state_update_and_wakeup(gp_ctr);
 }
 
 /*
